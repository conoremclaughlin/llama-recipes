--- conflicted
+++ resolved
@@ -1483,9 +1483,5 @@
 uv
 8xL40S
 xL
-<<<<<<< HEAD
 EDA
-=======
-EDA
-DeepLearningai
->>>>>>> 28454212
+DeepLearningai